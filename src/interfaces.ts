--- conflicted
+++ resolved
@@ -122,16 +122,11 @@
 export interface IPtyForkOptions extends IBasePtyForkOptions {
   uid?: number;
   gid?: number;
-<<<<<<< HEAD
-  encoding?: string;
-  experimentalUseConpty?: boolean | undefined;
-=======
 }
 
 export interface IWindowsPtyForkOptions extends IBasePtyForkOptions {
   useConpty?: boolean;
   conptyInheritCursor?: boolean;
->>>>>>> 44c53768
 }
 
 export interface IPtyOpenOptions {
