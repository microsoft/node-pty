/**
 * Copyright (c) 2012-2015, Christopher Jeffrey (MIT License)
 * Copyright (c) 2016, Daniel Imms (MIT License).
 * Copyright (c) 2018, Microsoft Corporation (MIT License).
 */
import * as net from 'net';
<<<<<<< HEAD
import * as os from 'os';
=======
>>>>>>> 44c53768
import { Terminal, DEFAULT_COLS, DEFAULT_ROWS } from './terminal';
import { IProcessEnv, IPtyForkOptions, IPtyOpenOptions } from './interfaces';
import { ArgvOrCommandLine } from './types';
import { assign, loadNative } from './utils';

let pty: IUnixNative;
try {
  pty = require('../build/Release/pty.node');
} catch (outerError) {
  try {
    pty = require('../build/Debug/pty.node');
  } catch (innerError) {
    console.error('innerError', innerError);
    // Re-throw the exception from the Release require if the Debug require fails as well
    throw outerError;
  }
}

<<<<<<< HEAD
/**
 * Return the error name associated to a given errno on the given platform.
 *
 * @param errno The errno.
 * @return The string representation of `errno` (e.g. `'ENOENT'`).
 */
function errnoToString(errno: number): string {
  for (const str in os.constants.errno) {
    if (os.constants.errno[str] === errno) {
      return str;
    }
  }
  return errno.toString();
}

const pty: IUnixNative = loadNative('pty');

=======
>>>>>>> 44c53768
const DEFAULT_FILE = 'sh';
const DEFAULT_NAME = 'xterm';
const DESTROY_SOCKET_TIMEOUT_MS = 200;

export class UnixTerminal extends Terminal {
  protected _fd: number;
  protected _pty: string;

  protected _file: string;
  protected _name: string;

  protected _readable: boolean;
  protected _writable: boolean;

  private _boundClose: boolean;
  private _emittedClose: boolean;
  private _master: net.Socket;
  private _slave: net.Socket;

  public get master(): net.Socket { return this._master; }
  public get slave(): net.Socket { return this._slave; }

  constructor(file?: string, args?: ArgvOrCommandLine, opt?: IPtyForkOptions) {
    super(opt);

    if (typeof args === 'string') {
      throw new Error('args as a string is not supported on unix.');
    }

    // Initialize arguments
    args = args || [];
    file = file || DEFAULT_FILE;
    opt = opt || {};
    opt.env = opt.env || process.env;

    this._cols = opt.cols || DEFAULT_COLS;
    this._rows = opt.rows || DEFAULT_ROWS;
    const uid = opt.uid || -1;
    const gid = opt.gid || -1;
    const env = assign({}, opt.env);

    if (opt.env === process.env) {
      this._sanitizeEnv(env);
    }

    const cwd = opt.cwd || process.cwd();
    env.PWD = cwd;
    const name = opt.name || env.TERM || DEFAULT_NAME;
    env.TERM = name;
    const parsedEnv = this._parseEnv(env);

    const encoding = (opt.encoding === undefined ? 'utf8' : opt.encoding);

    const onexit = (code: number, signal: number) => {
      // XXX Sometimes a data event is emitted after exit. Wait til socket is
      // destroyed.
      if (!this._emittedClose) {
        if (this._boundClose) {
          return;
        }
        this._boundClose = true;
        // From macOS High Sierra 10.13.2 sometimes the socket never gets
        // closed. A timeout is applied here to avoid the terminal never being
        // destroyed when this occurs.
        let timeout = setTimeout(() => {
          timeout = null;
          // Destroying the socket now will cause the close event to fire
          this._socket.destroy();
        }, DESTROY_SOCKET_TIMEOUT_MS);
        this.once('close', () => {
          if (timeout !== null) {
            clearTimeout(timeout);
          }
          this.emit('exit', code, signal);
        });
        return;
      }
      this.emit('exit', code, signal);
    };

    // fork
    const term = pty.fork(file, args, parsedEnv, cwd, this._cols, this._rows, uid, gid, (encoding === 'utf8'), onexit);

    process.nextTick(() => {
      const { _exec_errno: execErrno } = term as any;
      // Fail-safe in case the internal `_exec_errno` is removed.
      if (typeof execErrno === 'undefined' || execErrno === 0) {
        this.emit('exec', undefined);
      } else {
        this.emit('exec', errnoToString(execErrno));
}
    });

    this._socket = new PipeSocket(term.fd);
    if (encoding !== null) {
      this._socket.setEncoding(encoding);
    }

    // setup
    this._socket.on('error', (err: any) => {
      // NOTE: fs.ReadStream gets EAGAIN twice at first:
      if (err.code) {
        if (~err.code.indexOf('EAGAIN')) {
          return;
        }
      }

      // close
      this._close();
      // EIO on exit from fs.ReadStream:
      if (!this._emittedClose) {
        this._emittedClose = true;
        this.emit('close');
      }

      // EIO, happens when someone closes our child process: the only process in
      // the terminal.
      // node < 0.6.14: errno 5
      // node >= 0.6.14: read EIO
      if (err.code) {
        if (~err.code.indexOf('errno 5') || ~err.code.indexOf('EIO')) {
          return;
        }
      }

      // throw anything else
      if (this.listeners('error').length < 2) {
        throw err;
      }
    });

    this._pid = term.pid;
    this._fd = term.fd;
    this._pty = term.pty;

    this._file = file;
    this._name = name;

    this._readable = true;
    this._writable = true;

    this._socket.on('close', () => {
      if (this._emittedClose) {
        return;
      }
      this._emittedClose = true;
      this._close();
      this.emit('close');
    });

    this._forwardEvents();
  }

  protected _write(data: string): void {
    this._socket.write(data);
  }

  /**
   * openpty
   */

  public static open(opt: IPtyOpenOptions): UnixTerminal {
    const self: UnixTerminal = Object.create(UnixTerminal.prototype);
    opt = opt || {};

    if (arguments.length > 1) {
      opt = {
        cols: arguments[1],
        rows: arguments[2]
      };
    }

    const cols = opt.cols || DEFAULT_COLS;
    const rows = opt.rows || DEFAULT_ROWS;
    const encoding = (opt.encoding === undefined ? 'utf8' : opt.encoding);

    // open
    const term: IUnixOpenProcess = pty.open(cols, rows);

    self._master = new PipeSocket(<number>term.master);
    if (encoding !== null) {
        self._master.setEncoding(encoding);
    }
    self._master.resume();

    self._slave = new PipeSocket(term.slave);
    if (encoding !== null) {
        self._slave.setEncoding(encoding);
    }
    self._slave.resume();

    self._socket = self._master;
    self._pid = null;
    self._fd = term.master;
    self._pty = term.pty;

    self._file = process.argv[0] || 'node';
    self._name = process.env.TERM || '';

    self._readable = true;
    self._writable = true;

    self._socket.on('error', err => {
      self._close();
      if (self.listeners('error').length < 2) {
        throw err;
      }
    });

    self._socket.on('close', () => {
      self._close();
    });

    return self;
  }

  public destroy(): void {
    this._close();

    // Need to close the read stream so node stops reading a dead file
    // descriptor. Then we can safely SIGHUP the shell.
    this._socket.once('close', () => {
      this.kill('SIGHUP');
    });

    this._socket.destroy();
  }

  public kill(signal?: string): void {
    try {
      process.kill(this.pid, signal || 'SIGHUP');
    } catch (e) { /* swallow */ }
  }

  /**
   * Gets the name of the process.
   */
  public get process(): string {
    return pty.process(this._fd, this._pty) || this._file;
  }

  /**
   * TTY
   */

  public resize(cols: number, rows: number): void {
    if (cols <= 0 || rows <= 0 || isNaN(cols) || isNaN(rows) || cols === Infinity || rows === Infinity) {
      throw new Error('resizing must be done using positive cols and rows');
    }
    pty.resize(this._fd, cols, rows);
    this._cols = cols;
    this._rows = rows;
  }

  private _sanitizeEnv(env: IProcessEnv): void {
      // Make sure we didn't start our server from inside tmux.
      delete env['TMUX'];
      delete env['TMUX_PANE'];

      // Make sure we didn't start our server from inside screen.
      // http://web.mit.edu/gnu/doc/html/screen_20.html
      delete env['STY'];
      delete env['WINDOW'];

      // Delete some variables that might confuse our terminal.
      delete env['WINDOWID'];
      delete env['TERMCAP'];
      delete env['COLUMNS'];
      delete env['LINES'];
  }
}

/**
 * Wraps net.Socket to force the handle type "PIPE" by temporarily overwriting
 * tty_wrap.guessHandleType.
 * See: https://github.com/chjj/pty.js/issues/103
 */
class PipeSocket extends net.Socket {
  constructor(fd: number) {
    const { Pipe, constants } = (<any>process).binding('pipe_wrap'); // tslint:disable-line
    // @types/node has fd as string? https://github.com/DefinitelyTyped/DefinitelyTyped/pull/18275
    const handle = new Pipe(constants.SOCKET);
    handle.open(fd);
    super(<any>{ handle });
  }
}<|MERGE_RESOLUTION|>--- conflicted
+++ resolved
@@ -4,10 +4,7 @@
  * Copyright (c) 2018, Microsoft Corporation (MIT License).
  */
 import * as net from 'net';
-<<<<<<< HEAD
 import * as os from 'os';
-=======
->>>>>>> 44c53768
 import { Terminal, DEFAULT_COLS, DEFAULT_ROWS } from './terminal';
 import { IProcessEnv, IPtyForkOptions, IPtyOpenOptions } from './interfaces';
 import { ArgvOrCommandLine } from './types';
@@ -26,7 +23,6 @@
   }
 }
 
-<<<<<<< HEAD
 /**
  * Return the error name associated to a given errno on the given platform.
  *
@@ -35,17 +31,13 @@
  */
 function errnoToString(errno: number): string {
   for (const str in os.constants.errno) {
-    if (os.constants.errno[str] === errno) {
+    if (os.constants.errno[str as keyof typeof os.constants.errno] === errno) {
       return str;
     }
   }
   return errno.toString();
 }
 
-const pty: IUnixNative = loadNative('pty');
-
-=======
->>>>>>> 44c53768
 const DEFAULT_FILE = 'sh';
 const DEFAULT_NAME = 'xterm';
 const DESTROY_SOCKET_TIMEOUT_MS = 200;
