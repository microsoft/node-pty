/**
 * Copyright (c) 2012-2015, Christopher Jeffrey (MIT License)
 * Copyright (c) 2017, Daniel Imms (MIT License)
 *
 * pty.cc:
 *   This file is responsible for starting processes
 *   with pseudo-terminal file descriptors.
 *
 * See:
 *   man pty
 *   man tty_ioctl
 *   man termios
 *   man forkpty
 */

/**
 * Includes
 */

#define NODE_ADDON_API_DISABLE_DEPRECATED
#include <napi.h>
#include <assert.h>
#include <errno.h>
#include <string.h>
#include <stdlib.h>
#include <unistd.h>
#include <thread>

#include <sys/types.h>
#include <sys/stat.h>
#include <sys/ioctl.h>
#include <sys/wait.h>
#include <fcntl.h>
#include <signal.h>

/* forkpty */
/* http://www.gnu.org/software/gnulib/manual/html_node/forkpty.html */
#if defined(__linux__)
#include <pty.h>
#elif defined(__APPLE__)
#include <util.h>
#elif defined(__FreeBSD__)
#include <libutil.h>
#include <termios.h>
#endif

/* Some platforms name VWERASE and VDISCARD differently */
#if !defined(VWERASE) && defined(VWERSE)
#define VWERASE	VWERSE
#endif
#if !defined(VDISCARD) && defined(VDISCRD)
#define VDISCARD	VDISCRD
#endif

/* for pty_getproc */
#if defined(__linux__)
#include <stdio.h>
#include <stdint.h>
#elif defined(__APPLE__)
#include <libproc.h>
#include <os/availability.h>
#include <paths.h>
#include <spawn.h>
#include <sys/event.h>
#include <sys/sysctl.h>
#include <termios.h>
#endif

/* NSIG - macro for highest signal + 1, should be defined */
#ifndef NSIG
#define NSIG 32
#endif

/* macOS 10.14 back does not define this constant */
#ifndef POSIX_SPAWN_SETSID
  #define POSIX_SPAWN_SETSID 1024
#endif

/* environ for execvpe */
/* node/src/node_child_process.cc */
#if !defined(__APPLE__)
extern char **environ;
#endif

#if defined(__APPLE__)
extern "C" {
// Changes the current thread's directory to a path or directory file
// descriptor. libpthread only exposes a syscall wrapper starting in
// macOS 10.12, but the system call dates back to macOS 10.5. On older OSes,
// the syscall is issued directly.
int pthread_chdir_np(const char* dir) API_AVAILABLE(macosx(10.12));
int pthread_fchdir_np(int fd) API_AVAILABLE(macosx(10.12));
}

#define HANDLE_EINTR(x) ({ \
  int eintr_wrapper_counter = 0; \
  decltype(x) eintr_wrapper_result; \
  do { \
    eintr_wrapper_result = (x); \
  } while (eintr_wrapper_result == -1 && errno == EINTR && \
           eintr_wrapper_counter++ < 100); \
  eintr_wrapper_result; \
})
#endif

struct ExitEvent {
  int exit_code = 0, signal_code = 0;
};

void SetupExitCallback(Napi::Env env, Napi::Function cb, pid_t pid) {
  std::thread *th = new std::thread;
  // Don't use Napi::AsyncWorker which is limited by UV_THREADPOOL_SIZE.
  auto tsfn = Napi::ThreadSafeFunction::New(
      env,
      cb,                           // JavaScript function called asynchronously
      "SetupExitCallback_resource", // Name
      0,                            // Unlimited queue
      1,                            // Only one thread will use this initially
      [th](Napi::Env) {   // Finalizer used to clean threads up
        th->join();
        delete th;
      });
  *th = std::thread([tsfn = std::move(tsfn), pid] {
    auto callback = [](Napi::Env env, Napi::Function cb, ExitEvent *exit_event) {
      cb.Call({Napi::Number::New(env, exit_event->exit_code),
               Napi::Number::New(env, exit_event->signal_code)});
      delete exit_event;
    };

    int ret;
    int stat_loc;
#if defined(__APPLE__)
    // Based on
    // https://source.chromium.org/chromium/chromium/src/+/main:base/process/kill_mac.cc;l=35-69?
    int kq = HANDLE_EINTR(kqueue());
    struct kevent change = {0};
    EV_SET(&change, pid, EVFILT_PROC, EV_ADD, NOTE_EXIT, 0, NULL);
    ret = HANDLE_EINTR(kevent(kq, &change, 1, NULL, 0, NULL));
    if (ret == -1) {
      if (errno == ESRCH) {
        // At this point, one of the following has occurred:
        // 1. The process has died but has not yet been reaped.
        // 2. The process has died and has already been reaped.
        // 3. The process is in the process of dying. It's no longer
        //    kqueueable, but it may not be waitable yet either. Mark calls
        //    this case the "zombie death race".
        ret = HANDLE_EINTR(waitpid(pid, &stat_loc, WNOHANG));
        if (ret == 0) {
          ret = kill(pid, SIGKILL);
          if (ret != -1) {
            HANDLE_EINTR(waitpid(pid, &stat_loc, 0));
          }
        }
      }
    } else {
      struct kevent event = {0};
      ret = HANDLE_EINTR(kevent(kq, NULL, 0, &event, 1, NULL));
      if (ret == 1) {
        if ((event.fflags & NOTE_EXIT) &&
            (event.ident == static_cast<uintptr_t>(pid))) {
          // The process is dead or dying. This won't block for long, if at
          // all.
          HANDLE_EINTR(waitpid(pid, &stat_loc, 0));
        }
      }
    }
#else
    while (true) {
      errno = 0;
      if ((ret = waitpid(pid, &stat_loc, 0)) != pid) {
        if (ret == -1 && errno == EINTR) {
          continue;
        }
        if (ret == -1 && errno == ECHILD) {
          // XXX node v0.8.x seems to have this problem.
          // waitpid is already handled elsewhere.
          ;
        } else {
          assert(false);
        }
      }
      break;
    }
#endif
    ExitEvent *exit_event = new ExitEvent;
    if (WIFEXITED(stat_loc)) {
      exit_event->exit_code = WEXITSTATUS(stat_loc); // errno?
    }
    if (WIFSIGNALED(stat_loc)) {
      exit_event->signal_code = WTERMSIG(stat_loc);
    }
    auto status = tsfn.BlockingCall(exit_event, callback); // In main thread
    switch (status) {
      case napi_closing:
        break;

      case napi_queue_full:
        Napi::Error::Fatal("SetupExitCallback", "Queue was full");

      case napi_ok:
        if (tsfn.Release() != napi_ok) {
          Napi::Error::Fatal("SetupExitCallback", "ThreadSafeFunction.Release() failed");
        }
        break;

      default:
        Napi::Error::Fatal("SetupExitCallback", "ThreadSafeFunction.BlockingCall() failed");
    }
  });
}

/**
 * Methods
 */

Napi::Value PtyFork(const Napi::CallbackInfo& info);
Napi::Value PtyOpen(const Napi::CallbackInfo& info);
Napi::Value PtyResize(const Napi::CallbackInfo& info);
Napi::Value PtyGetProc(const Napi::CallbackInfo& info);

/**
 * Functions
 */

static int
pty_nonblock(int);

#if defined(__APPLE__)
static char *
pty_getproc(int);
#else
static char *
pty_getproc(int, char *);
#endif

#if defined(__APPLE__) || defined(__OpenBSD__)
static void
pty_posix_spawn(char** argv, char** env,
                const struct termios *termp,
                const struct winsize *winp,
                int* master,
                pid_t* pid,
                int* err);
#endif

struct DelBuf {
  int len;
  DelBuf(int len) : len(len) {}
  void operator()(char **p) {
    if (p == nullptr)
      return;
    for (int i = 0; i < len; i++)
      free(p[i]);
    delete[] p;
  }
};

Napi::Value PtyFork(const Napi::CallbackInfo& info) {
  Napi::Env napiEnv(info.Env());
  Napi::HandleScope scope(napiEnv);

<<<<<<< HEAD
  if (info.Length() != 12 ||
      !info[0]->IsString() ||
      !info[1]->IsArray() ||
      !info[2]->IsArray() ||
      !info[3]->IsString() ||
      !info[4]->IsNumber() ||
      !info[5]->IsNumber() ||
      !info[6]->IsNumber() ||
      !info[7]->IsNumber() ||
      !info[8]->IsBoolean() ||
      !info[9]->IsString() ||
      !info[10]->IsFunction() ||
      !info[11]->IsString()) {
    return Nan::ThrowError(
        "Usage: pty.fork(file, args, env, cwd, cols, rows, uid, gid, utf8, helperPath, onexit, argv0)");
=======
  if (info.Length() != 11 ||
      !info[0].IsString() ||
      !info[1].IsArray() ||
      !info[2].IsArray() ||
      !info[3].IsString() ||
      !info[4].IsNumber() ||
      !info[5].IsNumber() ||
      !info[6].IsNumber() ||
      !info[7].IsNumber() ||
      !info[8].IsBoolean() ||
      !info[9].IsString() ||
      !info[10].IsFunction()) {
    throw Napi::Error::New(napiEnv, "Usage: pty.fork(file, args, env, cwd, cols, rows, uid, gid, utf8, helperPath, onexit)");
>>>>>>> 4c5aa316
  }

  // file
  std::string file = info[0].As<Napi::String>();

  // args
  Napi::Array argv_ = info[1].As<Napi::Array>();

  // env
  Napi::Array env_ = info[2].As<Napi::Array>();
  int envc = env_.Length();
  std::unique_ptr<char *, DelBuf> env_unique_ptr(new char *[envc + 1], DelBuf(envc + 1));
  char **env = env_unique_ptr.get();
  env[envc] = NULL;
  for (int i = 0; i < envc; i++) {
    std::string pair = env_.Get(i).As<Napi::String>();
    env[i] = strdup(pair.c_str());
  }

  // cwd
  std::string cwd_ = info[3].As<Napi::String>();

  // size
  struct winsize winp;
  winp.ws_col = info[4].As<Napi::Number>().Int32Value();
  winp.ws_row = info[5].As<Napi::Number>().Int32Value();
  winp.ws_xpixel = 0;
  winp.ws_ypixel = 0;

#if !defined(__APPLE__)
  // uid / gid
  int uid = info[6].As<Napi::Number>().Int32Value();
  int gid = info[7].As<Napi::Number>().Int32Value();
#endif

  // termios
  struct termios t = termios();
  struct termios *term = &t;
  term->c_iflag = ICRNL | IXON | IXANY | IMAXBEL | BRKINT;
  if (info[8].As<Napi::Boolean>().Value()) {
#if defined(IUTF8)
    term->c_iflag |= IUTF8;
#endif
  }
  term->c_oflag = OPOST | ONLCR;
  term->c_cflag = CREAD | CS8 | HUPCL;
  term->c_lflag = ICANON | ISIG | IEXTEN | ECHO | ECHOE | ECHOK | ECHOKE | ECHOCTL;

  term->c_cc[VEOF] = 4;
  term->c_cc[VEOL] = -1;
  term->c_cc[VEOL2] = -1;
  term->c_cc[VERASE] = 0x7f;
  term->c_cc[VWERASE] = 23;
  term->c_cc[VKILL] = 21;
  term->c_cc[VREPRINT] = 18;
  term->c_cc[VINTR] = 3;
  term->c_cc[VQUIT] = 0x1c;
  term->c_cc[VSUSP] = 26;
  term->c_cc[VSTART] = 17;
  term->c_cc[VSTOP] = 19;
  term->c_cc[VLNEXT] = 22;
  term->c_cc[VDISCARD] = 15;
  term->c_cc[VMIN] = 1;
  term->c_cc[VTIME] = 0;

  #if (__APPLE__)
  term->c_cc[VDSUSP] = 25;
  term->c_cc[VSTATUS] = 20;
  #endif

  cfsetispeed(term, B38400);
  cfsetospeed(term, B38400);

  // helperPath
  std::string helper_path = info[9].As<Napi::String>();

  // argv0
  Nan::Utf8String argv0(info[11]);

  pid_t pid;
  int master;
#if defined(__APPLE__)
<<<<<<< HEAD
  int argc = argv_->Length();
  int argl = argc + 5;
  char **argv = new char*[argl];
  argv[0] = strdup(*helper_path);
  argv[1] = strdup(*cwd_);
  argv[2] = strdup(*file);
  argv[3] = strdup(*argv0);
  argv[argl - 1] = NULL;
  for (int i = 0; i < argc; i++) {
    Nan::Utf8String arg(Nan::Get(argv_, i).ToLocalChecked());
    argv[i + 4] = strdup(*arg);
=======
  int argc = argv_.Length();
  int argl = argc + 4;
  std::unique_ptr<char *, DelBuf> argv_unique_ptr(new char *[argl], DelBuf(argl));
  char **argv = argv_unique_ptr.get();
  argv[0] = strdup(helper_path.c_str());
  argv[1] = strdup(cwd_.c_str());
  argv[2] = strdup(file.c_str());
  argv[argl - 1] = NULL;
  for (int i = 0; i < argc; i++) {
    std::string arg = argv_.Get(i).As<Napi::String>();
    argv[i + 3] = strdup(arg.c_str());
>>>>>>> 4c5aa316
  }

  int err = -1;
  pty_posix_spawn(argv, env, term, &winp, &master, &pid, &err);
  if (err != 0) {
    throw Napi::Error::New(napiEnv, "posix_spawnp failed.");
  }
  if (pty_nonblock(master) == -1) {
    throw Napi::Error::New(napiEnv, "Could not set master fd to nonblocking.");
  }
#else
  int argc = argv_.Length();
  int argl = argc + 2;
<<<<<<< HEAD
  char **argv = new char*[argl];
  argv[0] = strdup(*argv0);
=======
  std::unique_ptr<char *, DelBuf> argv_unique_ptr(new char *[argl], DelBuf(argl));
  char** argv = argv_unique_ptr.get();
  argv[0] = strdup(file.c_str());
>>>>>>> 4c5aa316
  argv[argl - 1] = NULL;
  for (int i = 0; i < argc; i++) {
    std::string arg = argv_.Get(i).As<Napi::String>();
    argv[i + 1] = strdup(arg.c_str());
  }

  sigset_t newmask, oldmask;
  struct sigaction sig_action;
  // temporarily block all signals
  // this is needed due to a race condition in openpty
  // and to avoid running signal handlers in the child
  // before exec* happened
  sigfillset(&newmask);
  pthread_sigmask(SIG_SETMASK, &newmask, &oldmask);

  pid = forkpty(&master, nullptr, static_cast<termios*>(term), static_cast<winsize*>(&winp));

  if (!pid) {
    // remove all signal handler from child
    sig_action.sa_handler = SIG_DFL;
    sig_action.sa_flags = 0;
    sigemptyset(&sig_action.sa_mask);
    for (int i = 0 ; i < NSIG ; i++) {    // NSIG is a macro for all signals + 1
      sigaction(i, &sig_action, NULL);
    }
  }

  // reenable signals
  pthread_sigmask(SIG_SETMASK, &oldmask, NULL);

  switch (pid) {
    case -1:
      throw Napi::Error::New(napiEnv, "forkpty(3) failed.");
    case 0:
      if (strlen(cwd_.c_str())) {
        if (chdir(cwd_.c_str()) == -1) {
          perror("chdir(2) failed.");
          _exit(1);
        }
      }

      if (uid != -1 && gid != -1) {
        if (setgid(gid) == -1) {
          perror("setgid(2) failed.");
          _exit(1);
        }
        if (setuid(uid) == -1) {
          perror("setuid(2) failed.");
          _exit(1);
        }
      }

      {
        char **old = environ;
        environ = env;
        char* file_ = strdup(*file);
        execvp(file_, argv);
        environ = old;
        perror("execvp(3) failed.");
        _exit(1);
      }
    default:
      if (pty_nonblock(master) == -1) {
        throw Napi::Error::New(napiEnv, "Could not set master fd to nonblocking.");
      }
  }
#endif

  Napi::Object obj = Napi::Object::New(napiEnv);  
  obj.Set("fd", Napi::Number::New(napiEnv, master));  
  obj.Set("pid", Napi::Number::New(napiEnv, pid));  
  obj.Set("pty", Napi::String::New(napiEnv, ptsname(master)));  

  // Set up process exit callback.
  Napi::Function cb = info[10].As<Napi::Function>();
  SetupExitCallback(napiEnv, cb, pid);
  return obj;
}

Napi::Value PtyOpen(const Napi::CallbackInfo& info) {
  Napi::Env env(info.Env());
  Napi::HandleScope scope(env);

  if (info.Length() != 2 ||
      !info[0].IsNumber() ||
      !info[1].IsNumber()) {
    throw Napi::Error::New(env, "Usage: pty.open(cols, rows)");
  }

  // size
  struct winsize winp;
  winp.ws_col = info[0].As<Napi::Number>().Int32Value();
  winp.ws_row = info[1].As<Napi::Number>().Int32Value();
  winp.ws_xpixel = 0;
  winp.ws_ypixel = 0;

  // pty
  int master, slave;
  int ret = openpty(&master, &slave, nullptr, NULL, static_cast<winsize*>(&winp));

  if (ret == -1) {
    throw Napi::Error::New(env, "openpty(3) failed.");
  }

  if (pty_nonblock(master) == -1) {
    throw Napi::Error::New(env, "Could not set master fd to nonblocking.");
  }

  if (pty_nonblock(slave) == -1) {
    throw Napi::Error::New(env, "Could not set slave fd to nonblocking.");
  }

  Napi::Object obj = Napi::Object::New(env);  
  obj.Set("master", Napi::Number::New(env, master));  
  obj.Set("slave", Napi::Number::New(env, slave));  
  obj.Set("pty", Napi::String::New(env, ptsname(master)));  

  return obj;
}

Napi::Value PtyResize(const Napi::CallbackInfo& info) {
  Napi::Env env(info.Env());
  Napi::HandleScope scope(env);

  if (info.Length() != 3 ||
      !info[0].IsNumber() ||
      !info[1].IsNumber() ||
      !info[2].IsNumber()) {
    throw Napi::Error::New(env, "Usage: pty.resize(fd, cols, rows)");
  }

  int fd = info[0].As<Napi::Number>().Int32Value();

  struct winsize winp;
  winp.ws_col = info[1].As<Napi::Number>().Int32Value();
  winp.ws_row = info[2].As<Napi::Number>().Int32Value();
  winp.ws_xpixel = 0;
  winp.ws_ypixel = 0;

  if (ioctl(fd, TIOCSWINSZ, &winp) == -1) {
    switch (errno) {
      case EBADF:
        throw Napi::Error::New(env, "ioctl(2) failed, EBADF");
      case EFAULT:
        throw Napi::Error::New(env, "ioctl(2) failed, EFAULT");
      case EINVAL:
        throw Napi::Error::New(env, "ioctl(2) failed, EINVAL");
      case ENOTTY:
        throw Napi::Error::New(env, "ioctl(2) failed, ENOTTY");
    }
    throw Napi::Error::New(env, "ioctl(2) failed");
  }

  return env.Undefined();
}

/**
 * Foreground Process Name
 */
Napi::Value PtyGetProc(const Napi::CallbackInfo& info) {
  Napi::Env env(info.Env());
  Napi::HandleScope scope(env);

#if defined(__APPLE__)
  if (info.Length() != 1 ||
      !info[0].IsNumber()) {
    throw Napi::Error::New(env, "Usage: pty.process(pid)");
  }

  int fd = info[0].As<Napi::Number>().Int32Value();
  char *name = pty_getproc(fd);
#else
  if (info.Length() != 2 ||
      !info[0].IsNumber() ||
      !info[1].IsString()) {
    throw Napi::Error::New(env, "Usage: pty.process(fd, tty)");
  }

  int fd = info[0].As<Napi::Number>().Int32Value();

  std::string tty_ = info[1].As<Napi::String>();
  char *tty = strdup(tty_.c_str());
  char *name = pty_getproc(fd, tty);
  free(tty);
#endif

  if (name == NULL) {
    return env.Undefined();
  }

  Napi::String name_ = Napi::String::New(env, name);
  free(name);
  return name_;
}

/**
 * Nonblocking FD
 */

static int
pty_nonblock(int fd) {
  int flags = fcntl(fd, F_GETFL, 0);
  if (flags == -1) return -1;
  return fcntl(fd, F_SETFL, flags | O_NONBLOCK);
}

/**
 * pty_getproc
 * Taken from tmux.
 */

// Taken from: tmux (http://tmux.sourceforge.net/)
// Copyright (c) 2009 Nicholas Marriott <nicm@users.sourceforge.net>
// Copyright (c) 2009 Joshua Elsasser <josh@elsasser.org>
// Copyright (c) 2009 Todd Carson <toc@daybefore.net>
//
// Permission to use, copy, modify, and distribute this software for any
// purpose with or without fee is hereby granted, provided that the above
// copyright notice and this permission notice appear in all copies.
//
// THE SOFTWARE IS PROVIDED "AS IS" AND THE AUTHOR DISCLAIMS ALL WARRANTIES
// WITH REGARD TO THIS SOFTWARE INCLUDING ALL IMPLIED WARRANTIES OF
// MERCHANTABILITY AND FITNESS. IN NO EVENT SHALL THE AUTHOR BE LIABLE FOR
// ANY SPECIAL, DIRECT, INDIRECT, OR CONSEQUENTIAL DAMAGES OR ANY DAMAGES
// WHATSOEVER RESULTING FROM LOSS OF MIND, USE, DATA OR PROFITS, WHETHER
// IN AN ACTION OF CONTRACT, NEGLIGENCE OR OTHER TORTIOUS ACTION, ARISING
// OUT OF OR IN CONNECTION WITH THE USE OR PERFORMANCE OF THIS SOFTWARE.

#if defined(__linux__)

static char *
pty_getproc(int fd, char *tty) {
  FILE *f;
  char *path, *buf;
  size_t len;
  int ch;
  pid_t pgrp;
  int r;

  if ((pgrp = tcgetpgrp(fd)) == -1) {
    return NULL;
  }

  r = asprintf(&path, "/proc/%lld/cmdline", (long long)pgrp);
  if (r == -1 || path == NULL) return NULL;

  if ((f = fopen(path, "r")) == NULL) {
    free(path);
    return NULL;
  }

  free(path);

  len = 0;
  buf = NULL;
  while ((ch = fgetc(f)) != EOF) {
    if (ch == '\0') break;
    buf = (char *)realloc(buf, len + 2);
    if (buf == NULL) return NULL;
    buf[len++] = ch;
  }

  if (buf != NULL) {
    buf[len] = '\0';
  }

  fclose(f);
  return buf;
}

#elif defined(__APPLE__)

static char *
pty_getproc(int fd) {
  int mib[4] = { CTL_KERN, KERN_PROC, KERN_PROC_PID, 0 };
  size_t size;
  struct kinfo_proc kp;

  if ((mib[3] = tcgetpgrp(fd)) == -1) {
    return NULL;
  }

  size = sizeof kp;
  if (sysctl(mib, 4, &kp, &size, NULL, 0) == -1) {
    return NULL;
  }

  if (size != (sizeof kp) || *kp.kp_proc.p_comm == '\0') {
    return NULL;
  }

  return strdup(kp.kp_proc.p_comm);
}

#else

static char *
pty_getproc(int fd, char *tty) {
  return NULL;
}

#endif

#if defined(__APPLE__)
static void
pty_posix_spawn(char** argv, char** env,
                const struct termios *termp,
                const struct winsize *winp,
                int* master,
                pid_t* pid,
                int* err) {
  int low_fds[3];
  size_t count = 0;

  for (; count < 3; count++) {
    low_fds[count] = posix_openpt(O_RDWR);
    if (low_fds[count] >= STDERR_FILENO)
      break;
  }

  int flags = POSIX_SPAWN_CLOEXEC_DEFAULT |
              POSIX_SPAWN_SETSIGDEF |
              POSIX_SPAWN_SETSIGMASK |
              POSIX_SPAWN_SETSID;
  *master = posix_openpt(O_RDWR);
  if (*master == -1) {
    return;
  }

  int res = grantpt(*master) || unlockpt(*master);
  if (res == -1) {
    return;
  }

  // Use TIOCPTYGNAME instead of ptsname() to avoid threading problems.
  int slave;
  char slave_pty_name[128];
  res = ioctl(*master, TIOCPTYGNAME, slave_pty_name);
  if (res == -1) {
    return;
  }

  slave = open(slave_pty_name, O_RDWR | O_NOCTTY);
  if (slave == -1) {
    return;
  }

  if (termp) {
    res = tcsetattr(slave, TCSANOW, termp);
    if (res == -1) {
      return;
    };
  }

  if (winp) {
    res = ioctl(slave, TIOCSWINSZ, winp);
    if (res == -1) {
      return;
    }
  }

  posix_spawn_file_actions_t acts;
  posix_spawn_file_actions_init(&acts);
  posix_spawn_file_actions_adddup2(&acts, slave, STDIN_FILENO);
  posix_spawn_file_actions_adddup2(&acts, slave, STDOUT_FILENO);
  posix_spawn_file_actions_adddup2(&acts, slave, STDERR_FILENO);
  posix_spawn_file_actions_addclose(&acts, slave);
  posix_spawn_file_actions_addclose(&acts, *master);

  posix_spawnattr_t attrs;
  posix_spawnattr_init(&attrs);
  *err = posix_spawnattr_setflags(&attrs, flags);
  if (*err != 0) {
    goto done;
  }

  sigset_t signal_set;
  /* Reset all signal the child to their default behavior */
  sigfillset(&signal_set);
  *err = posix_spawnattr_setsigdefault(&attrs, &signal_set);
  if (*err != 0) {
    goto done;
  }

  /* Reset the signal mask for all signals */
  sigemptyset(&signal_set);
  *err = posix_spawnattr_setsigmask(&attrs, &signal_set);
  if (*err != 0) {
    goto done;
  }

  do
    *err = posix_spawn(pid, argv[0], &acts, &attrs, argv, env);
  while (*err == EINTR);
done:
  posix_spawn_file_actions_destroy(&acts);
  posix_spawnattr_destroy(&attrs);

  for (; count > 0; count--) {
    close(low_fds[count]);
  }
}
#endif

/**
 * Init
 */

Napi::Object init(Napi::Env env, Napi::Object exports) {
  exports.Set("fork",    Napi::Function::New(env, PtyFork));
  exports.Set("open",    Napi::Function::New(env, PtyOpen));
  exports.Set("resize",  Napi::Function::New(env, PtyResize));
  exports.Set("process", Napi::Function::New(env, PtyGetProc));
  return exports;
}

NODE_API_MODULE(NODE_GYP_MODULE_NAME, init)<|MERGE_RESOLUTION|>--- conflicted
+++ resolved
@@ -259,24 +259,7 @@
   Napi::Env napiEnv(info.Env());
   Napi::HandleScope scope(napiEnv);
 
-<<<<<<< HEAD
   if (info.Length() != 12 ||
-      !info[0]->IsString() ||
-      !info[1]->IsArray() ||
-      !info[2]->IsArray() ||
-      !info[3]->IsString() ||
-      !info[4]->IsNumber() ||
-      !info[5]->IsNumber() ||
-      !info[6]->IsNumber() ||
-      !info[7]->IsNumber() ||
-      !info[8]->IsBoolean() ||
-      !info[9]->IsString() ||
-      !info[10]->IsFunction() ||
-      !info[11]->IsString()) {
-    return Nan::ThrowError(
-        "Usage: pty.fork(file, args, env, cwd, cols, rows, uid, gid, utf8, helperPath, onexit, argv0)");
-=======
-  if (info.Length() != 11 ||
       !info[0].IsString() ||
       !info[1].IsArray() ||
       !info[2].IsArray() ||
@@ -287,9 +270,9 @@
       !info[7].IsNumber() ||
       !info[8].IsBoolean() ||
       !info[9].IsString() ||
-      !info[10].IsFunction()) {
-    throw Napi::Error::New(napiEnv, "Usage: pty.fork(file, args, env, cwd, cols, rows, uid, gid, utf8, helperPath, onexit)");
->>>>>>> 4c5aa316
+      !info[10].IsFunction() ||
+      !info[11].IsString()) {
+    throw Napi::Error::New(napiEnv, "Usage: pty.fork(file, args, env, cwd, cols, rows, uid, gid, utf8, helperPath, onexit, argv0)");
   }
 
   // file
@@ -367,36 +350,23 @@
   std::string helper_path = info[9].As<Napi::String>();
 
   // argv0
-  Nan::Utf8String argv0(info[11]);
+  std::string argv0 = info[11].As<Napi::String>();
 
   pid_t pid;
   int master;
 #if defined(__APPLE__)
-<<<<<<< HEAD
-  int argc = argv_->Length();
+  int argc = argv_.Length();
   int argl = argc + 5;
-  char **argv = new char*[argl];
-  argv[0] = strdup(*helper_path);
-  argv[1] = strdup(*cwd_);
-  argv[2] = strdup(*file);
-  argv[3] = strdup(*argv0);
-  argv[argl - 1] = NULL;
-  for (int i = 0; i < argc; i++) {
-    Nan::Utf8String arg(Nan::Get(argv_, i).ToLocalChecked());
-    argv[i + 4] = strdup(*arg);
-=======
-  int argc = argv_.Length();
-  int argl = argc + 4;
   std::unique_ptr<char *, DelBuf> argv_unique_ptr(new char *[argl], DelBuf(argl));
   char **argv = argv_unique_ptr.get();
   argv[0] = strdup(helper_path.c_str());
   argv[1] = strdup(cwd_.c_str());
   argv[2] = strdup(file.c_str());
+  argv[3] = strdup(argv0.c_str());
   argv[argl - 1] = NULL;
   for (int i = 0; i < argc; i++) {
     std::string arg = argv_.Get(i).As<Napi::String>();
-    argv[i + 3] = strdup(arg.c_str());
->>>>>>> 4c5aa316
+    argv[i + 4] = strdup(arg.c_str());
   }
 
   int err = -1;
@@ -410,14 +380,9 @@
 #else
   int argc = argv_.Length();
   int argl = argc + 2;
-<<<<<<< HEAD
-  char **argv = new char*[argl];
-  argv[0] = strdup(*argv0);
-=======
   std::unique_ptr<char *, DelBuf> argv_unique_ptr(new char *[argl], DelBuf(argl));
   char** argv = argv_unique_ptr.get();
-  argv[0] = strdup(file.c_str());
->>>>>>> 4c5aa316
+  argv[0] = strdup(argv0.c_str());
   argv[argl - 1] = NULL;
   for (int i = 0; i < argc; i++) {
     std::string arg = argv_.Get(i).As<Napi::String>();
@@ -473,7 +438,7 @@
       {
         char **old = environ;
         environ = env;
-        char* file_ = strdup(*file);
+        char* file_ = strdup(file.c_str());
         execvp(file_, argv);
         environ = old;
         perror("execvp(3) failed.");
