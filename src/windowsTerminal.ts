/**
 * Copyright (c) 2012-2015, Christopher Jeffrey, Peter Sunde (MIT License)
 * Copyright (c) 2016, Daniel Imms (MIT License).
 * Copyright (c) 2018, Microsoft Corporation (MIT License).
 */

import { Socket } from 'net';
import { Terminal, DEFAULT_COLS, DEFAULT_ROWS } from './terminal';
import { WindowsPtyAgent } from './windowsPtyAgent';
import { IPtyOpenOptions, IWindowsPtyForkOptions } from './interfaces';
import { ArgvOrCommandLine } from './types';
import { assign } from './utils';

const DEFAULT_FILE = 'cmd.exe';
const DEFAULT_NAME = 'Windows Shell';

export class WindowsTerminal extends Terminal {
  private _isReady: boolean;
  private _deferreds: any[];
  private _agent: WindowsPtyAgent;

  constructor(file?: string, args?: ArgvOrCommandLine, opt?: IWindowsPtyForkOptions) {
    super(opt);

    this._checkType('args', args, 'string', true);

    // Initialize arguments
    args = args || [];
    file = file || DEFAULT_FILE;
    opt = opt || {};
    opt.env = opt.env || process.env;

    if (opt.encoding) {
      console.warn('Setting encoding on Windows is not supported');
    }

    const env = assign({}, opt.env);
    this._cols = opt.cols || DEFAULT_COLS;
    this._rows = opt.rows || DEFAULT_ROWS;
    const cwd = opt.cwd || process.cwd();
    const name = opt.name || env.TERM || DEFAULT_NAME;
    const parsedEnv = this._parseEnv(env);

    // If the terminal is ready
    this._isReady = false;

    // Functions that need to run after `ready` event is emitted.
    this._deferreds = [];

    // Create new termal.
    this._agent = new WindowsPtyAgent(file, args, parsedEnv, cwd, this._cols, this._rows, false, opt.useConpty, opt.conptyInheritCursor);
    this._socket = this._agent.outSocket;

    // Not available until `ready` event emitted.
    this._pid = this._agent.innerPid;
    this._fd = this._agent.fd;
    this._pty = this._agent.pty;

    // The forked windows terminal is not available until `ready` event is
    // emitted.
    this._socket.on('ready_datapipe', () => {

      // These events needs to be forwarded.
      ['connect', 'data', 'end', 'timeout', 'drain'].forEach(event => {
        this._socket.on(event, () => {

          // Wait until the first data event is fired then we can run deferreds.
          if (!this._isReady && event === 'data') {

            // Terminal is now ready and we can avoid having to defer method
            // calls.
            this._isReady = true;

            // Execute all deferred methods
            this._deferreds.forEach(fn => {
              // NB! In order to ensure that `this` has all its references
              // updated any variable that need to be available in `this` before
              // the deferred is run has to be declared above this forEach
              // statement.
              fn.run();
            });

            // Reset
            this._deferreds = [];

          }
        });
      });

      // Shutdown if `error` event is emitted.
      this._socket.on('error', err => {
        // Close terminal session.
        this._close();

        // EIO, happens when someone closes our child process: the only process
        // in the terminal.
        // node < 0.6.14: errno 5
        // node >= 0.6.14: read EIO
        if ((<any>err).code) {
          if (~(<any>err).code.indexOf('errno 5') || ~(<any>err).code.indexOf('EIO')) return;
        }

        // Throw anything else.
        if (this.listeners('error').length < 2) {
          throw err;
        }
      });

      // Cleanup after the socket is closed.
      this._socket.on('close', () => {
        this.emit('exit', this._agent.exitCode);
        this._close();
      });

    });

    this._file = file;
    this._name = name;

    this._readable = true;
    this._writable = true;

    this._forwardEvents();
  }

  protected _write(data: string): void {
    this._defer(this._doWrite, data);
  }

  private _doWrite(data: string): void {
    this._agent.inSocket.write(data);
  }

  /**
   * openpty
   */

<<<<<<< HEAD
  public write(data: string, callback?: (flushed: boolean) => any): void {
    this._defer(() => {
      if (callback) {
        callback(this._agent.inSocket.write(data, () => callback(true)));
      }
      else {
        this._agent.inSocket.write(data);
      }
    });
=======
  public static open(options?: IPtyOpenOptions): void {
    throw new Error('open() not supported on windows, use Fork() instead.');
>>>>>>> 19449d2c
  }

  /**
   * TTY
   */

  public resize(cols: number, rows: number): void {
    if (cols <= 0 || rows <= 0 || isNaN(cols) || isNaN(rows) || cols === Infinity || rows === Infinity) {
      throw new Error('resizing must be done using positive cols and rows');
    }
    this._defer(() => {
      this._agent.resize(cols, rows);
      this._cols = cols;
      this._rows = rows;
    });
  }

  public destroy(): void {
    this._defer(() => {
      this.kill();
    });
  }

  public kill(signal?: string): void {
    this._defer(() => {
      if (signal) {
        throw new Error('Signals not supported on windows.');
      }
      this._close();
      this._agent.kill();
    });
  }

  private _defer<A extends any>(deferredFn: (arg?: A) => void, arg?: A): void {
    // If the terminal is ready, execute.
    if (this._isReady) {
      deferredFn.call(this, arg);
      return;
    }

    // Queue until terminal is ready.
    this._deferreds.push({
      run: () => deferredFn.call(this, arg)
    });
  }

  public get process(): string { return this._name; }
  public get master(): Socket { throw new Error('master is not supported on Windows'); }
  public get slave(): Socket { throw new Error('slave is not supported on Windows'); }
}<|MERGE_RESOLUTION|>--- conflicted
+++ resolved
@@ -123,32 +123,24 @@
     this._forwardEvents();
   }
 
-  protected _write(data: string): void {
-    this._defer(this._doWrite, data);
+  protected _write(data: string, callback?: (flushed: boolean) => any): void {
+    this._defer(this._doWrite, data, callback);
   }
 
-  private _doWrite(data: string): void {
-    this._agent.inSocket.write(data);
+  private _doWrite(data: string, callback?: (flushed: boolean) => any): void {
+    if (callback) {
+      callback(this._agent.inSocket.write(data, () => callback(true)));
+    }
+    else {
+      this._agent.inSocket.write(data);
+    }
   }
 
   /**
    * openpty
    */
-
-<<<<<<< HEAD
-  public write(data: string, callback?: (flushed: boolean) => any): void {
-    this._defer(() => {
-      if (callback) {
-        callback(this._agent.inSocket.write(data, () => callback(true)));
-      }
-      else {
-        this._agent.inSocket.write(data);
-      }
-    });
-=======
   public static open(options?: IPtyOpenOptions): void {
     throw new Error('open() not supported on windows, use Fork() instead.');
->>>>>>> 19449d2c
   }
 
   /**
@@ -182,16 +174,16 @@
     });
   }
 
-  private _defer<A extends any>(deferredFn: (arg?: A) => void, arg?: A): void {
+  private _defer<A extends any>(deferredFn: (...args: A[]) => void, ...args: A[]): void {
     // If the terminal is ready, execute.
     if (this._isReady) {
-      deferredFn.call(this, arg);
+      deferredFn.apply(this, args);
       return;
     }
 
     // Queue until terminal is ready.
     this._deferreds.push({
-      run: () => deferredFn.call(this, arg)
+      run: () => deferredFn.apply(this, args)
     });
   }
 
