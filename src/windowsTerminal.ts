/**
 * Copyright (c) 2012-2015, Christopher Jeffrey, Peter Sunde (MIT License)
 * Copyright (c) 2016, Daniel Imms (MIT License).
 * Copyright (c) 2018, Microsoft Corporation (MIT License).
 */

import { Socket } from 'net';
import { Terminal, DEFAULT_COLS, DEFAULT_ROWS } from './terminal';
import { WindowsPtyAgent } from './windowsPtyAgent';
import { IPtyOpenOptions, IWindowsPtyForkOptions } from './interfaces';
import { ArgvOrCommandLine } from './types';
import { assign } from './utils';

const DEFAULT_FILE = 'cmd.exe';
const DEFAULT_NAME = 'Windows Shell';

export class WindowsTerminal extends Terminal {
  private _isReady: boolean;
  private _deferreds: any[];
  private _agent: WindowsPtyAgent;

  constructor(file?: string, args?: ArgvOrCommandLine, opt?: IWindowsPtyForkOptions) {
    super(opt);

    // Initialize arguments
    args = args || [];
    file = file || DEFAULT_FILE;
    opt = opt || {};
    opt.env = opt.env || process.env;

    if (opt.encoding) {
      console.warn('Setting encoding on Windows is not supported');
    }

    const env = assign({}, opt.env);
    this._cols = opt.cols || DEFAULT_COLS;
    this._rows = opt.rows || DEFAULT_ROWS;
    const cwd = opt.cwd || process.cwd();
    const name = opt.name || env.TERM || DEFAULT_NAME;
    const parsedEnv = this._parseEnv(env);

    // If the terminal is ready
    this._isReady = false;

    // Functions that need to run after `ready` event is emitted.
    this._deferreds = [];

    // Create new termal.
<<<<<<< HEAD
    this._agent = new WindowsPtyAgent(file, args, parsedEnv, cwd, cols, rows, false, opt.experimentalUseConpty);
=======
    this._agent = new WindowsPtyAgent(file, args, parsedEnv, cwd, this._cols, this._rows, false, opt.useConpty, opt.conptyInheritCursor);
>>>>>>> 44c53768
    this._socket = this._agent.outSocket;

    // Not available until `ready` event emitted.
    this._pid = this._agent.innerPid;
    this._fd = this._agent.fd;
    this._pty = this._agent.pty;

    // The forked windows terminal is not available until `ready` event is
    // emitted.
    this._socket.on('ready_datapipe', () => {

      // These events needs to be forwarded.
      ['connect', 'data', 'end', 'timeout', 'drain'].forEach(event => {
        this._socket.on(event, () => {

          // Wait until the first data event is fired then we can run deferreds.
          if (!this._isReady && event === 'data') {

            // Terminal is now ready and we can avoid having to defer method
            // calls.
            this._isReady = true;

            // Execute all deferred methods
            this._deferreds.forEach(fn => {
              // NB! In order to ensure that `this` has all its references
              // updated any variable that need to be available in `this` before
              // the deferred is run has to be declared above this forEach
              // statement.
              fn.run();
            });

            // Reset
            this._deferreds = [];

          }
        });
      });

      // Shutdown if `error` event is emitted.
      this._socket.on('error', err => {
        // Close terminal session.
        this._close();

        // EIO, happens when someone closes our child process: the only process
        // in the terminal.
        // node < 0.6.14: errno 5
        // node >= 0.6.14: read EIO
        if ((<any>err).code) {
          if (~(<any>err).code.indexOf('errno 5') || ~(<any>err).code.indexOf('EIO')) return;
        }

        // Throw anything else.
        if (this.listeners('error').length < 2) {
          throw err;
        }
      });

      // Cleanup after the socket is closed.
      this._socket.on('close', () => {
        this.emit('exit', this._agent.exitCode);
        this._close();
      });

    });

    this._file = file;
    this._name = name;

    this._readable = true;
    this._writable = true;

<<<<<<< HEAD
    process.nextTick(() => {
      this.emit('exec', undefined);
    });
=======
    this._forwardEvents();
>>>>>>> 44c53768
  }

  protected _write(data: string): void {
    this._defer(this._doWrite, data);
  }

  private _doWrite(data: string): void {
    this._agent.inSocket.write(data);
  }

  /**
   * openpty
   */

  public static open(options?: IPtyOpenOptions): void {
    throw new Error('open() not supported on windows, use Fork() instead.');
  }

  /**
   * TTY
   */

  public resize(cols: number, rows: number): void {
    if (cols <= 0 || rows <= 0 || isNaN(cols) || isNaN(rows) || cols === Infinity || rows === Infinity) {
      throw new Error('resizing must be done using positive cols and rows');
    }
    this._defer(() => {
      this._agent.resize(cols, rows);
      this._cols = cols;
      this._rows = rows;
    });
  }

  public destroy(): void {
    this._defer(() => {
      this.kill();
    });
  }

  public kill(signal?: string): void {
    this._defer(() => {
      if (signal) {
        throw new Error('Signals not supported on windows.');
      }
      this._close();
      this._agent.kill();
    });
  }

  private _defer<A extends any>(deferredFn: (arg?: A) => void, arg?: A): void {
    // If the terminal is ready, execute.
    if (this._isReady) {
      deferredFn.call(this, arg);
      return;
    }

    // Queue until terminal is ready.
    this._deferreds.push({
      run: () => deferredFn.call(this, arg)
    });
  }

  public get process(): string { return this._name; }
  public get master(): Socket { throw new Error('master is not supported on Windows'); }
  public get slave(): Socket { throw new Error('slave is not supported on Windows'); }
}<|MERGE_RESOLUTION|>--- conflicted
+++ resolved
@@ -46,11 +46,7 @@
     this._deferreds = [];
 
     // Create new termal.
-<<<<<<< HEAD
-    this._agent = new WindowsPtyAgent(file, args, parsedEnv, cwd, cols, rows, false, opt.experimentalUseConpty);
-=======
     this._agent = new WindowsPtyAgent(file, args, parsedEnv, cwd, this._cols, this._rows, false, opt.useConpty, opt.conptyInheritCursor);
->>>>>>> 44c53768
     this._socket = this._agent.outSocket;
 
     // Not available until `ready` event emitted.
@@ -122,13 +118,11 @@
     this._readable = true;
     this._writable = true;
 
-<<<<<<< HEAD
+    this._forwardEvents();
+
     process.nextTick(() => {
       this.emit('exec', undefined);
     });
-=======
-    this._forwardEvents();
->>>>>>> 44c53768
   }
 
   protected _write(data: string): void {
