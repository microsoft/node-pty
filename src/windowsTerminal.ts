/**
 * Copyright (c) 2012-2015, Christopher Jeffrey, Peter Sunde (MIT License)
 * Copyright (c) 2016, Daniel Imms (MIT License).
 */

import * as path from 'path';
import { Socket } from 'net';
import { inherits } from 'util';
import { Terminal, DEFAULT_COLS, DEFAULT_ROWS } from './terminal';
import { WindowsPtyAgent } from './windowsPtyAgent';
import { IPtyForkOptions, IPtyOpenOptions } from './interfaces';
import { ArgvOrCommandLine } from './types';
import { assign } from './utils';

const DEFAULT_FILE = 'cmd.exe';
const DEFAULT_NAME = 'Windows Shell';

export class WindowsTerminal extends Terminal {
  private _isReady: boolean;
  private _deferreds: any[];
  private _agent: WindowsPtyAgent;

  constructor(file?: string, args?: ArgvOrCommandLine, opt?: IPtyForkOptions) {
    super(opt);

    // Initialize arguments
    args = args || [];
    file = file || DEFAULT_FILE;
    opt = opt || {};
    opt.env = opt.env || process.env;

    if (opt.encoding) {
      console.warn('Setting encoding on Windows is not supported');
    }

    const env = assign({}, opt.env);
    const cols = opt.cols || DEFAULT_COLS;
    const rows = opt.rows || DEFAULT_ROWS;
    const cwd = opt.cwd || process.cwd();
    const name = opt.name || env.TERM || DEFAULT_NAME;
    const parsedEnv = this._parseEnv(env);

    // If the terminal is ready
    this._isReady = false;

    // Functions that need to run after `ready` event is emitted.
    this._deferreds = [];

    // Create new termal.
    this._agent = new WindowsPtyAgent(file, args, parsedEnv, cwd, cols, rows, false);
    this._socket = this._agent.outSocket;

    // Not available until `ready` event emitted.
<<<<<<< HEAD
    this.pid = this.agent.innerPid;
    this.fd = this.agent.fd;
    this.pty = this.agent.pty;
=======
    this._pid = this._agent.innerPid;
    this._fd = this._agent.fd;
    this._pty = this._agent.pty;
>>>>>>> 9faf0fff

    // The forked windows terminal is not available until `ready` event is
    // emitted.
    this._socket.on('ready_datapipe', () => {

      // These events needs to be forwarded.
      ['connect', 'data', 'end', 'timeout', 'drain'].forEach(event => {
        this._socket.on(event, data => {

          // Wait until the first data event is fired then we can run deferreds.
          if (!this._isReady && event === 'data') {

            // Terminal is now ready and we can avoid having to defer method
            // calls.
            this._isReady = true;

            // Execute all deferred methods
            this._deferreds.forEach(fn => {
              // NB! In order to ensure that `this` has all its references
              // updated any variable that need to be available in `this` before
              // the deferred is run has to be declared above this forEach
              // statement.
              fn.run();
            });

            // Reset
            this._deferreds = [];

          }
        });
      });

      // Shutdown if `error` event is emitted.
      this._socket.on('error', err => {
        // Close terminal session.
        this._close();

        // EIO, happens when someone closes our child process: the only process
        // in the terminal.
        // node < 0.6.14: errno 5
        // node >= 0.6.14: read EIO
        if ((<any>err).code) {
          if (~(<any>err).code.indexOf('errno 5') || ~(<any>err).code.indexOf('EIO')) return;
        }

        // Throw anything else.
        if (this.listeners('error').length < 2) {
          throw err;
        }
      });

      // Cleanup after the socket is closed.
      this._socket.on('close', () => {
        this.emit('exit', this._agent.getExitCode());
        this._close();
      });

    });

    this._file = file;
    this._name = name;

    this._readable = true;
    this._writable = true;
  }

  /**
   * openpty
   */

  public static open(options?: IPtyOpenOptions): void {
    throw new Error('open() not supported on windows, use Fork() instead.');
  }

  /**
   * Events
   */

  public write(data: string): void {
    this._defer(() => {
      this._agent.inSocket.write(data);
    });
  }

  /**
   * TTY
   */

  public resize(cols: number, rows: number): void {
    if (cols <= 0 || rows <= 0) {
      throw new Error('resizing must be done using positive cols and rows');
    }
    this._defer(() => {
      this._agent.resize(cols, rows);
    });
  }

  public destroy(): void {
    this._defer(() => {
      this.kill();
    });
  }

  public kill(signal?: string): void {
    this._defer(() => {
      if (signal) {
        throw new Error('Signals not supported on windows.');
      }
      this._close();
      this._agent.kill();
    });
  }

  private _defer(deferredFn: Function): void {

    // Ensure that this method is only used within Terminal class.
    if (!(this instanceof WindowsTerminal)) {
      throw new Error('Must be instanceof WindowsTerminal');
    }

    // If the terminal is ready, execute.
    if (this._isReady) {
      deferredFn.apply(this, null);
      return;
    }

    // Queue until terminal is ready.
    this._deferreds.push({
      run: () => deferredFn.apply(this, null)
    });
  }

  public get process(): string { return this._name; }
  public get master(): Socket { throw new Error('master is not supported on Windows'); }
  public get slave(): Socket { throw new Error('slave is not supported on Windows'); }
}<|MERGE_RESOLUTION|>--- conflicted
+++ resolved
@@ -51,15 +51,12 @@
     this._socket = this._agent.outSocket;
 
     // Not available until `ready` event emitted.
-<<<<<<< HEAD
     this.pid = this.agent.innerPid;
     this.fd = this.agent.fd;
     this.pty = this.agent.pty;
-=======
     this._pid = this._agent.innerPid;
     this._fd = this._agent.fd;
     this._pty = this._agent.pty;
->>>>>>> 9faf0fff
 
     // The forked windows terminal is not available until `ready` event is
     // emitted.
