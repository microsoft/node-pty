/**
 * Copyright (c) 2020, Microsoft Corporation (MIT License).
 */

import { Worker } from 'worker_threads';
import { Socket } from 'net';
import { IDisposable } from './types';
import { IWorkerData, ConoutWorkerMessage, getWorkerPipeName } from './shared/conout';
import { join } from 'path';
import { IEvent, EventEmitter2 } from './eventEmitter2';

/**
 * The amount of time to wait for additional data after the conpty shell process has exited before
 * shutting down the worker and sockets. The timer will be reset if a new data event comes in after
 * the timer has started.
 */
const FLUSH_DATA_INTERVAL = 1000;

const worker = `
"use strict";
/**
 * Copyright (c) 2020, Microsoft Corporation (MIT License).
 */
Object.defineProperty(exports, "__esModule", { value: true });
var worker_threads_1 = require("worker_threads");
var net_1 = require("net");
var conoutPipeName = worker_threads_1.workerData.conoutPipeName;
var conoutSocket = new net_1.Socket();
conoutSocket.setEncoding('utf8');
conoutSocket.connect(conoutPipeName, function () {
    var server = net_1.createServer(function (workerSocket) {
        conoutSocket.pipe(workerSocket);
    });
    server.listen(conoutPipeName + "-worker");
    if (!worker_threads_1.parentPort) {
        throw new Error('worker_threads parentPort is null');
    }
    worker_threads_1.parentPort.postMessage(1);
});
//# sourceMappingURL=conoutSocketWorker.js.map
`;

/**
 * Connects to and manages the lifecycle of the conout socket. This socket must be drained on
 * another thread in order to avoid deadlocks where Conpty waits for the out socket to drain
 * when `ClosePseudoConsole` is called. This happens when data is being written to the terminal when
 * the pty is closed.
 *
 * See also:
 * - https://github.com/microsoft/node-pty/issues/375
 * - https://github.com/microsoft/vscode/issues/76548
 * - https://github.com/microsoft/terminal/issues/1810
 * - https://docs.microsoft.com/en-us/windows/console/closepseudoconsole
 */
export class ConoutConnection implements IDisposable {
  private _worker: Worker;
  private _drainTimeout: NodeJS.Timeout | undefined;
  private _isDisposed: boolean = false;

  private _onReady = new EventEmitter2<void>();
  public get onReady(): IEvent<void> { return this._onReady.event; }

  constructor(
    private _conoutPipeName: string,
    private _useConptyDll: boolean
  ) {
<<<<<<< HEAD
    const workerData: IWorkerData = { conoutPipeName: _conoutPipeName };
    // const scriptPath = __dirname.replace('node_modules.asar', 'node_modules.asar.unpacked');
    this._worker = new Worker(worker, { workerData ,eval:true});
=======
    const workerData: IWorkerData = {
      conoutPipeName: _conoutPipeName
    };
    const scriptPath = __dirname.replace('node_modules.asar', 'node_modules.asar.unpacked');
    this._worker = new Worker(join(scriptPath, 'worker/conoutSocketWorker.js'), { workerData });
>>>>>>> d738123f
    this._worker.on('message', (message: ConoutWorkerMessage) => {
      switch (message) {
        case ConoutWorkerMessage.READY:
          this._onReady.fire();
          return;
        default:
          console.warn('Unexpected ConoutWorkerMessage', message);
      }
    });
  }

  dispose(): void {
    if (!this._useConptyDll && this._isDisposed) {
      return;
    }
    this._isDisposed = true;
    // Drain all data from the socket before closing
    this._drainDataAndClose();
  }

  connectSocket(socket: Socket): void {
    socket.connect(getWorkerPipeName(this._conoutPipeName));
  }

  private _drainDataAndClose(): void {
    if (this._drainTimeout) {
      clearTimeout(this._drainTimeout);
    }
    this._drainTimeout = setTimeout(() => this._destroySocket(), FLUSH_DATA_INTERVAL);
  }

  private async _destroySocket(): Promise<void> {
    await this._worker.terminate();
  }
}<|MERGE_RESOLUTION|>--- conflicted
+++ resolved
@@ -64,17 +64,9 @@
     private _conoutPipeName: string,
     private _useConptyDll: boolean
   ) {
-<<<<<<< HEAD
     const workerData: IWorkerData = { conoutPipeName: _conoutPipeName };
-    // const scriptPath = __dirname.replace('node_modules.asar', 'node_modules.asar.unpacked');
-    this._worker = new Worker(worker, { workerData ,eval:true});
-=======
-    const workerData: IWorkerData = {
-      conoutPipeName: _conoutPipeName
-    };
     const scriptPath = __dirname.replace('node_modules.asar', 'node_modules.asar.unpacked');
     this._worker = new Worker(join(scriptPath, 'worker/conoutSocketWorker.js'), { workerData });
->>>>>>> d738123f
     this._worker.on('message', (message: ConoutWorkerMessage) => {
       switch (message) {
         case ConoutWorkerMessage.READY:
