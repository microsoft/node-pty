--- conflicted
+++ resolved
@@ -92,11 +92,7 @@
 });
 
 term.on('data', function(data) {
-<<<<<<< HEAD
-	console.log(data);
-=======
   console.log(data);
->>>>>>> 8ba0bbd0
 });
 */
 
@@ -121,13 +117,8 @@
   file = file || 'cmd.exe';
   opt = opt || {};
 
-<<<<<<< HEAD
-  env = merge({}, opt.env);
-  
-=======
   env = extend({}, opt.env);
 
->>>>>>> 8ba0bbd0
   cols = opt.cols || 80;
   rows = opt.rows || 30;
   cwd = opt.cwd || process.cwd();
@@ -342,27 +333,6 @@
   });
 }
 
-<<<<<<< HEAD
-function merge(a) {
-  var a = a || {}
-    , keys
-    , b
-    , i
-    , j;
-
-  for (i = 1; i < arguments.length; i++) {
-    b = arguments[i] || {};
-    keys = Object.keys(b);
-    for (j = 0; j < keys.length; j++) {
-      a[keys[j]] = b[keys[j]];
-    }
-  }
-
-  return a;
-}
-
-=======
->>>>>>> 8ba0bbd0
 function environ(env) {
   var keys = Object.keys(env || {})
     , l = keys.length
