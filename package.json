--- conflicted
+++ resolved
@@ -1,14 +1,10 @@
 {
-  "name": "@theia/node-pty",
+  "name": "node-pty",
   "description": "Fork pseudoterminals in Node.JS",
   "author": {
     "name": "Microsoft Corporation"
   },
-<<<<<<< HEAD
-  "version": "0.8.1-theia.5",
-=======
-  "version": "0.9.0",
->>>>>>> 44c53768
+  "version": "0.9.0-theia.6",
   "license": "MIT",
   "main": "./lib/index.js",
   "types": "./typings/node-pty.d.ts",
@@ -47,21 +43,6 @@
     "prepublishOnly": "npm run tsc"
   },
   "dependencies": {
-<<<<<<< HEAD
-    "nan": "2.12.1"
-  },
-  "devDependencies": {
-    "@types/mocha": "^5.0.0",
-    "@types/node": "^6.0.104",
-    "@types/ps-list": "^6.0.0",
-    "cross-env": "^5.1.4",
-    "mocha": "^5.0.5",
-    "pollUntil": "^1.0.3",
-    "ps-list": "^6.0.0",
-    "tslint": "^5.12.1",
-    "tslint-consistent-codestyle": "^1.15.0",
-    "typescript": "^3.2.2"
-=======
     "nan": "^2.14.0"
   },
   "devDependencies": {
@@ -73,6 +54,5 @@
     "tslint": "^5.12.1",
     "tslint-consistent-codestyle": "^1.15.0",
     "typescript": "3.4"
->>>>>>> 44c53768
   }
 }