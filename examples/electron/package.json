--- conflicted
+++ resolved
@@ -9,14 +9,8 @@
   "repository": "https://github.com/microsoft/node-pty",
   "author": "Tyriar",
   "dependencies": {
-<<<<<<< HEAD
     "@xterm/xterm": "^6.0.0",
-    "electron": "^33.0.0",
+    "electron": "^35.7.5",
     "node-pty": "^1.0.0"
-=======
-    "electron": "^35.7.5",
-    "node-pty": "^1.0.0",
-    "xterm": "^5.0.0"
->>>>>>> b64c1b47
   }
 }