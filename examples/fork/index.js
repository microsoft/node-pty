var os = require('os');
var pty = require('../..');

var isWindows = os.platform() === 'win32';
var shell = isWindows ? 'powershell.exe' : 'bash';

var ptyProcess = pty.spawn(shell, [], {
  name: 'xterm-256color',
  cols: 80,
  rows: 26,
<<<<<<< HEAD
  cwd: os.platform() === 'win32' ? process.env.USERPROFILE : process.env.HOME,
  env: Object.assign({ TEST: "abc" }, process.env),
  experimentalUseConpty: true
});

ptyProcess.on('data', function(data) {
  // console.log(data);
  process.stdout.write(data);
});

ptyProcess.write('dir\r');
// ptyProcess.write('ls\r');

setTimeout(() => {
  ptyProcess.resize(30, 19);
  ptyProcess.write(shell === 'powershell.exe' ? '$Env:TEST\r' : 'echo %TEST%\r');
}, 2000);

process.on('exit', () => {
  ptyProcess.kill();
});

setTimeout(() => {
  process.exit();
}, 4000);
=======
  cwd: isWindows ? process.env.USERPROFILE : process.env.HOME,
  env: Object.assign({ TEST: "Environment vars work" }, process.env),
  useConpty: true
});

ptyProcess.onData(data => process.stdout.write(data));

ptyProcess.write(isWindows ? 'dir\r' : 'ls\r');

setTimeout(() => {
  ptyProcess.resize(30, 19);
  ptyProcess.write(isWindows ? '$Env:TEST\r' : 'echo $TEST\r');
}, 2000);

process.on('exit', () => ptyProcess.kill());

setTimeout(() => process.exit(), 4000);
>>>>>>> 44c53768
<|MERGE_RESOLUTION|>--- conflicted
+++ resolved
@@ -8,33 +8,6 @@
   name: 'xterm-256color',
   cols: 80,
   rows: 26,
-<<<<<<< HEAD
-  cwd: os.platform() === 'win32' ? process.env.USERPROFILE : process.env.HOME,
-  env: Object.assign({ TEST: "abc" }, process.env),
-  experimentalUseConpty: true
-});
-
-ptyProcess.on('data', function(data) {
-  // console.log(data);
-  process.stdout.write(data);
-});
-
-ptyProcess.write('dir\r');
-// ptyProcess.write('ls\r');
-
-setTimeout(() => {
-  ptyProcess.resize(30, 19);
-  ptyProcess.write(shell === 'powershell.exe' ? '$Env:TEST\r' : 'echo %TEST%\r');
-}, 2000);
-
-process.on('exit', () => {
-  ptyProcess.kill();
-});
-
-setTimeout(() => {
-  process.exit();
-}, 4000);
-=======
   cwd: isWindows ? process.env.USERPROFILE : process.env.HOME,
   env: Object.assign({ TEST: "Environment vars work" }, process.env),
   useConpty: true
@@ -51,5 +24,4 @@
 
 process.on('exit', () => ptyProcess.kill());
 
-setTimeout(() => process.exit(), 4000);
->>>>>>> 44c53768
+setTimeout(() => process.exit(), 4000);