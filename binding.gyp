{
  'conditions': [
    ['OS=="win"', {
      'targets': [
        {
          'target_name': 'conpty',
          'include_dirs' : [
            '<!(node -e "require(\'nan\')")'
          ],
          'sources' : [
            'src/win/conpty.cc',
            'src/win/path_util.cc'
          ],
          'libraries': [
            'shlwapi.lib'
          ]
        },
        {
          'target_name': 'conpty_console_list',
          'include_dirs' : [
            '<!(node -e "require(\'nan\')")'
          ],
          'sources' : [
            'src/win/conpty_console_list.cc'
          ]
        },
        {
          'target_name': 'pty',
          'include_dirs' : [
            '<!(node -e "require(\'nan\')")',
            'deps/winpty/src/include',
          ],
          # Disabled due to winpty
          'msvs_disabled_warnings': [ 4506, 4530 ],
          'dependencies' : [
            'deps/winpty/src/winpty.gyp:winpty-agent',
            'deps/winpty/src/winpty.gyp:winpty',
          ],
          'sources' : [
            'src/win/winpty.cc',
            'src/win/path_util.cc'
          ],
          'libraries': [
            'shlwapi.lib'
          ],
        }
      ]
    }, { # OS!="win"
      'targets': [{
        'target_name': 'pty',
        'include_dirs' : [
          '<!(node -e "require(\'nan\')")'
        ],
        'sources': [
          'src/unix/pty.cc'
        ],
        'libraries': [
<<<<<<< HEAD
          '-lutil',
          '-L/usr/lib',
          '-L/usr/local/lib'
=======
          '-lutil'
>>>>>>> 44c53768
        ],
        'conditions': [
          # http://www.gnu.org/software/gnulib/manual/html_node/forkpty.html
          #   One some systems (at least including Cygwin, Interix,
          #   OSF/1 4 and 5, and Mac OS X) linking with -lutil is not required.
          ['OS=="mac" or OS=="solaris"', {
            'libraries!': [
              '-lutil'
            ]
          }],
          ['OS=="mac"', {
            "xcode_settings": {
              "OTHER_CPLUSPLUSFLAGS": [
                "-std=c++11",
                "-stdlib=libc++"
              ],
              "OTHER_LDFLAGS": [
                "-stdlib=libc++"
              ],
              "MACOSX_DEPLOYMENT_TARGET":"10.7"
            }
          }]
        ]
      }]
    }]
  ]
}<|MERGE_RESOLUTION|>--- conflicted
+++ resolved
@@ -55,13 +55,7 @@
           'src/unix/pty.cc'
         ],
         'libraries': [
-<<<<<<< HEAD
-          '-lutil',
-          '-L/usr/lib',
-          '-L/usr/local/lib'
-=======
           '-lutil'
->>>>>>> 44c53768
         ],
         'conditions': [
           # http://www.gnu.org/software/gnulib/manual/html_node/forkpty.html
