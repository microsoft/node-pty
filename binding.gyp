--- conflicted
+++ resolved
@@ -105,19 +105,8 @@
           ['OS=="mac"', {
             "cflags+": ["-fvisibility=hidden"],
             "xcode_settings": {
-<<<<<<< HEAD
-              "OTHER_CPLUSPLUSFLAGS": [
-                "-std=c++11",
-                "-stdlib=libc++"
-              ],
-              "OTHER_LDFLAGS": [
-                "-stdlib=libc++"
-              ],
-              "MACOSX_DEPLOYMENT_TARGET":"10.7",
               "GCC_SYMBOLS_PRIVATE_EXTERN": "YES", # -fvisibility=hidden
-=======
               "MACOSX_DEPLOYMENT_TARGET":"10.7"
->>>>>>> 051c2dbe
             }
           }]
         ]
